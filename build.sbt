/*
 * Copyright 2016 samelamin.
 *
 * Licensed under the Apache License, Version 2.0 (the "License");
 * you may not use this file except in compliance with the License.
 * You may obtain a copy of the License at
 *
 *     http://www.apache.org/licenses/LICENSE-2.0
 *
 * Unless required by applicable law or agreed to in writing,
 * software distributed under the License is distributed on an
 * "AS IS" BASIS, WITHOUT WARRANTIES OR CONDITIONS OF ANY
 * KIND, either express or implied.  See the License for the
 * specific language governing permissions and limitations
 * under the License.
 */

name := "spark-bigquery"
organization := "com.github.samelamin"
scalaVersion := "2.11.8"
crossScalaVersions := Seq("2.10.6", "2.11.8")

spName := "samelamin/spark-bigquery"
sparkVersion := "2.2.0"
sparkComponents := Seq("core", "sql","streaming")
spAppendScalaVersion := false
spIncludeMaven := true
spIgnoreProvided := true
credentials += Credentials(Path.userHome / ".ivy2" / ".sbtcredentials")
parallelExecution in Test := false
libraryDependencies ++= Seq(
  "org.apache.spark" %% "spark-hive" % "2.2.0" % "test",
<<<<<<< HEAD
  "com.databricks" %% "spark-avro" % "3.1.0",
  "com.holdenkarau" %% "spark-testing-base" % "2.0.0_0.4.7" % "test",
  "com.google.cloud.bigdataoss" % "bigquery-connector" % "0.8.0-hadoop2"
=======
  "com.databricks" %% "spark-avro" % "4.0.0",
  "com.holdenkarau" %% "spark-testing-base" % "2.2.0_0.8.0" % "test",
  "com.google.cloud.bigdataoss" % "bigquery-connector" % "0.10.3-hadoop2"
    exclude ("org.apache.avro", "avro-ipc")
>>>>>>> 18af7e7b
    exclude ("com.google.guava", "guava-jdk5"),
  "joda-time" % "joda-time" % "2.9.3",
  "org.mockito" % "mockito-core" % "1.8.5" % "test",
  "org.scalatest" %% "scalatest" % "2.2.5" % "test"
)

// Release settings
licenses += "Apache-2.0" -> url("http://opensource.org/licenses/Apache-2.0")
releaseCrossBuild             := true
releasePublishArtifactsAction := PgpKeys.publishSigned.value
pomExtra                      := {
  <url>https://github.com/samelamin/spark-bigquery</url>
  <scm>
    <url>git@github.com/samelamin/spark-bigquery.git</url>
    <connection>scm:git:git@github.com:samelamin/spark-bigquery.git</connection>
  </scm>
  <developers>
    <developer>
      <id>samelamin</id>
      <name>Sam Elamin</name>
      <email>hussam.elamin@gmail.com</email>
      <url>https://github.com/samelamin</url>
    </developer>
  </developers>
}<|MERGE_RESOLUTION|>--- conflicted
+++ resolved
@@ -30,16 +30,10 @@
 parallelExecution in Test := false
 libraryDependencies ++= Seq(
   "org.apache.spark" %% "spark-hive" % "2.2.0" % "test",
-<<<<<<< HEAD
-  "com.databricks" %% "spark-avro" % "3.1.0",
-  "com.holdenkarau" %% "spark-testing-base" % "2.0.0_0.4.7" % "test",
-  "com.google.cloud.bigdataoss" % "bigquery-connector" % "0.8.0-hadoop2"
-=======
   "com.databricks" %% "spark-avro" % "4.0.0",
   "com.holdenkarau" %% "spark-testing-base" % "2.2.0_0.8.0" % "test",
   "com.google.cloud.bigdataoss" % "bigquery-connector" % "0.10.3-hadoop2"
     exclude ("org.apache.avro", "avro-ipc")
->>>>>>> 18af7e7b
     exclude ("com.google.guava", "guava-jdk5"),
   "joda-time" % "joda-time" % "2.9.3",
   "org.mockito" % "mockito-core" % "1.8.5" % "test",
